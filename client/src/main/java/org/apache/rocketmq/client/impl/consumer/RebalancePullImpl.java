--- conflicted
+++ resolved
@@ -76,17 +76,13 @@
     }
 
     @Override
-<<<<<<< HEAD
-    public int getConsumeInitMode() {
-        throw new UnsupportedOperationException("no initMode for Pull");
-=======
     public long computePullFromWhereWithException(MessageQueue mq) throws MQClientException {
         return 0;
     }
 
     @Override
-    public void dispatchPullRequest(List<PullRequest> pullRequestList) {
->>>>>>> df1d93fc
+    public int getConsumeInitMode() {
+        throw new UnsupportedOperationException("no initMode for Pull");
     }
 
     @Override
