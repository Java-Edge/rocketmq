<?xml version="1.0" encoding="UTF-8"?>
<!--
  Licensed to the Apache Software Foundation (ASF) under one or more
  contributor license agreements.  See the NOTICE file distributed with
  this work for additional information regarding copyright ownership.
  The ASF licenses this file to You under the Apache License, Version 2.0
  (the "License"); you may not use this file except in compliance with
  the License.  You may obtain a copy of the License at

      http://www.apache.org/licenses/LICENSE-2.0

  Unless required by applicable law or agreed to in writing, software
  distributed under the License is distributed on an "AS IS" BASIS,
  WITHOUT WARRANTIES OR CONDITIONS OF ANY KIND, either express or implied.
  See the License for the specific language governing permissions and
  limitations under the License.
  -->

<project xmlns="http://maven.apache.org/POM/4.0.0" xmlns:xsi="http://www.w3.org/2001/XMLSchema-instance" xsi:schemaLocation="http://maven.apache.org/POM/4.0.0 http://maven.apache.org/maven-v4_0_0.xsd">

    <parent>
        <groupId>org.apache</groupId>
        <artifactId>apache</artifactId>
        <version>18</version>
    </parent>

    <modelVersion>4.0.0</modelVersion>

    <inceptionYear>2012</inceptionYear>
    <groupId>org.apache.rocketmq</groupId>
    <artifactId>rocketmq-all</artifactId>
    <version>5.0.0-SNAPSHOT</version>
    <packaging>pom</packaging>
    <name>Apache RocketMQ ${project.version}</name>
    <url>http://rocketmq.apache.org/</url>

    <scm>
        <url>git@github.com:apache/rocketmq.git</url>
        <connection>scm:git:git@github.com:apache/rocketmq.git</connection>
        <developerConnection>scm:git:git@github.com:apache/rocketmq.git</developerConnection>
        <tag>HEAD</tag>
    </scm>

    <mailingLists>
        <mailingList>
            <name>Development List</name>
            <subscribe>dev-subscribe@rocketmq.apache.org</subscribe>
            <unsubscribe>dev-unsubscribe@rocketmq.apache.org</unsubscribe>
            <post>dev@rocketmq.apache.org</post>
        </mailingList>
        <mailingList>
            <name>User List</name>
            <subscribe>users-subscribe@rocketmq.apache.org</subscribe>
            <unsubscribe>users-unsubscribe@rocketmq.apache.org</unsubscribe>
            <post>users@rocketmq.apache.org</post>
        </mailingList>
        <mailingList>
            <name>Commits List</name>
            <subscribe>commits-subscribe@rocketmq.apache.org</subscribe>
            <unsubscribe>commits-unsubscribe@rocketmq.apache.org</unsubscribe>
            <post>commits@rocketmq.apache.org</post>
        </mailingList>
    </mailingLists>

    <developers>
        <developer>
            <id>Apache RocketMQ</id>
            <name>Apache RocketMQ of ASF</name>
            <url>https://rocketmq.apache.org/</url>
        </developer>
    </developers>

    <licenses>
        <license>
            <name>Apache License, Version 2.0</name>
            <url>http://www.apache.org/licenses/LICENSE-2.0</url>
            <distribution>repo</distribution>
        </license>
    </licenses>

    <organization>
        <name>Apache Software Foundation</name>
        <url>http://www.apache.org</url>
    </organization>

    <issueManagement>
        <system>jira</system>
        <url>https://issues.apache.org/jira/browse/RocketMQ</url>
    </issueManagement>

    <properties>
        <project.build.sourceEncoding>UTF-8</project.build.sourceEncoding>
        <project.reporting.outputEncoding>UTF-8</project.reporting.outputEncoding>

        <!-- Maven properties -->
        <maven.test.skip>false</maven.test.skip>
        <maven.javadoc.skip>true</maven.javadoc.skip>
        <!-- Compiler settings properties -->
        <maven.compiler.source>1.8</maven.compiler.source>
        <maven.compiler.target>1.8</maven.compiler.target>

        <slf4j.version>1.7.7</slf4j.version>
        <logback.version>1.2.10</logback.version>
        <commons-cli.version>1.4</commons-cli.version>
        <netty.version>4.1.65.Final</netty.version>
        <bcpkix-jdk15on.version>1.69</bcpkix-jdk15on.version>
        <fastjson.version>1.2.69_noneautotype</fastjson.version>
        <javassist.version>3.20.0-GA</javassist.version>
        <jna.version>4.2.2</jna.version>
        <commons-lang3.version>3.4</commons-lang3.version>
        <commons-io.version>2.7</commons-io.version>
        <guava.version>31.0.1-jre</guava.version>
        <openmessaging.version>0.3.1-alpha</openmessaging.version>
        <log4j.version>1.2.17</log4j.version>
        <snakeyaml.version>1.30</snakeyaml.version>
        <commons-codec.version>1.13</commons-codec.version>
        <logging-log4j.version>2.17.1</logging-log4j.version>
        <commons-validator.version>1.7</commons-validator.version>
        <zstd-jni.version>1.5.2-2</zstd-jni.version>
        <lz4-java.version>1.8.0</lz4-java.version>
        <opentracing.version>0.33.0</opentracing.version>
        <jaeger.version>1.6.0</jaeger.version>
        <dleger.version>0.2.7</dleger.version>
        <annotations-api.version>6.0.53</annotations-api.version>
        <extra-enforcer-rules.version>1.0-beta-4</extra-enforcer-rules.version>
<<<<<<< HEAD
        <org.relection.version>0.9.11</org.relection.version>
=======
        <concurrentlinkedhashmap-lru.version>1.4.2</concurrentlinkedhashmap-lru.version>
        <rocketmq-proto.version>2.0.0</rocketmq-proto.version>
        <grpc.version>1.45.0</grpc.version>
        <protobuf-java-util.version>3.20.1</protobuf-java-util.version>
        <disruptor.version>1.2.10</disruptor.version>
>>>>>>> cd897e37

        <!-- Test dependencies -->
        <junit.version>4.13.2</junit.version>
        <assertj-core.version>3.22.0</assertj-core.version>
        <mockito-core.version>3.10.0</mockito-core.version>
        <awaitility.version>4.1.0</awaitility.version>
        <truth.version>0.30</truth.version>

        <!-- Build plugin dependencies -->
        <versions-maven-plugin.version>2.2</versions-maven-plugin.version>
        <dependency-mediator-maven-plugin.version>1.0.2</dependency-mediator-maven-plugin.version>
        <clirr-maven-plugin.version>2.7</clirr-maven-plugin.version>
        <maven-enforcer-plugin.version>1.4.1</maven-enforcer-plugin.version>
        <maven-compiler-plugin.version>3.5.1</maven-compiler-plugin.version>
        <maven-source-plugin.version>3.0.1</maven-source-plugin.version>
        <maven-help-plugin.version>2.2</maven-help-plugin.version>
        <maven-checkstyle-plugin.version>3.1.2</maven-checkstyle-plugin.version>
        <apache-rat-plugin.version>0.12</apache-rat-plugin.version>
        <maven-resources-plugin.version>3.0.2</maven-resources-plugin.version>
        <coveralls-maven-plugin.version>4.3.0</coveralls-maven-plugin.version>
        <jacoco-maven-plugin.version>0.8.5</jacoco-maven-plugin.version>
        <maven-surefire-plugin.version>2.19.1</maven-surefire-plugin.version>
        <findbugs-maven-plugin.version>3.0.4</findbugs-maven-plugin.version>
        <sonar-maven-plugin.version>3.0.2</sonar-maven-plugin.version>
        <maven-assembly-plugin.version>3.0.0</maven-assembly-plugin.version>
        <maven-javadoc-plugin.version>2.10.4</maven-javadoc-plugin.version>
        <maven-failsafe-plugin.version>2.19.1</maven-failsafe-plugin.version>

        <sonar.java.coveragePlugin>jacoco</sonar.java.coveragePlugin>
        <!-- Exclude all generated code -->
        <sonar.jacoco.itReportPath>${project.basedir}/../test/target/jacoco-it.exec</sonar.jacoco.itReportPath>
        <sonar.exclusions>file:**/generated-sources/**,**/test/**</sonar.exclusions>
    </properties>

    <modules>
        <module>client</module>
        <module>common</module>
        <module>broker</module>
        <module>tools</module>
        <module>store</module>
        <module>namesrv</module>
        <module>remoting</module>
        <module>srvutil</module>
        <module>filter</module>
        <module>test</module>
        <module>distribution</module>
        <module>openmessaging</module>
        <module>logging</module>
        <module>acl</module>
        <module>example</module>
        <module>container</module>
        <module>controller</module>
        <module>proxy</module>
    </modules>

    <build>
        <plugins>
            <plugin>
                <groupId>org.codehaus.mojo</groupId>
                <artifactId>versions-maven-plugin</artifactId>
                <version>${versions-maven-plugin.version}</version>
            </plugin>
            <plugin>
                <groupId>com.github.vongosling</groupId>
                <artifactId>dependency-mediator-maven-plugin</artifactId>
                <version>${dependency-mediator-maven-plugin.version}</version>
            </plugin>
            <plugin>
                <groupId>org.codehaus.mojo</groupId>
                <artifactId>clirr-maven-plugin</artifactId>
                <version>${clirr-maven-plugin.version}</version>
            </plugin>
            <plugin>
                <artifactId>maven-enforcer-plugin</artifactId>
                <version>${maven-enforcer-plugin.version}</version>
                <executions>
                    <execution>
                        <id>enforce-ban-circular-dependencies</id>
                        <goals>
                            <goal>enforce</goal>
                        </goals>
                    </execution>
                </executions>
                <configuration>
                    <rules>
                        <banCircularDependencies />
                    </rules>
                    <fail>true</fail>
                </configuration>
                <dependencies>
                    <dependency>
                        <groupId>org.codehaus.mojo</groupId>
                        <artifactId>extra-enforcer-rules</artifactId>
                        <version>${extra-enforcer-rules.version}</version>
                    </dependency>
                </dependencies>
            </plugin>
            <plugin>
                <artifactId>maven-compiler-plugin</artifactId>
                <version>${maven-compiler-plugin.version}</version>
                <configuration>
                    <source>${maven.compiler.source}</source>
                    <target>${maven.compiler.target}</target>
                    <compilerVersion>${maven.compiler.source}</compilerVersion>
                    <showDeprecation>true</showDeprecation>
                    <showWarnings>true</showWarnings>
                </configuration>
            </plugin>
            <plugin>
                <artifactId>maven-source-plugin</artifactId>
                <version>${maven-source-plugin.version}</version>
                <executions>
                    <execution>
                        <id>attach-sources</id>
                        <goals>
                            <goal>jar</goal>
                        </goals>
                    </execution>
                </executions>
            </plugin>
            <plugin>
                <artifactId>maven-help-plugin</artifactId>
                <version>${maven-help-plugin.version}</version>
                <executions>
                    <execution>
                        <id>generate-effective-dependencies-pom</id>
                        <phase>generate-resources</phase>
                        <configuration>
                            <output>${project.build.directory}/effective-pom/effective-dependencies.xml</output>
                        </configuration>
                    </execution>
                </executions>
            </plugin>
            <plugin>
                <artifactId>maven-checkstyle-plugin</artifactId>
                <version>${maven-checkstyle-plugin.version}</version>
                <executions>
                    <execution>
                        <id>verify</id>
                        <phase>verify</phase>
                        <configuration>
                            <configLocation>style/rmq_checkstyle.xml</configLocation>
                            <encoding>UTF-8</encoding>
                            <consoleOutput>true</consoleOutput>
                            <failsOnError>true</failsOnError>
                            <includeTestSourceDirectory>false</includeTestSourceDirectory>
                        </configuration>
                        <goals>
                            <goal>check</goal>
                        </goals>
                    </execution>
                </executions>
            </plugin>
            <plugin>
                <groupId>org.apache.rat</groupId>
                <artifactId>apache-rat-plugin</artifactId>
                <version>${apache-rat-plugin.version}</version>
                <configuration>
                    <excludes>
                        <exclude>.gitignore</exclude>
                        <exclude>.travis.yml</exclude>
                        <exclude>README.md</exclude>
                        <exclude>CONTRIBUTING.md</exclude>
                        <exclude>bin/README.md</exclude>
                        <exclude>.github/**</exclude>
                        <exclude>src/test/resources/**</exclude>
                        <exclude>src/test/resources/certs/*</exclude>
                        <exclude>src/test/**/*.log</exclude>
                        <exclude>src/test/resources/META-INF/service/*</exclude>
                        <exclude>src/main/resources/META-INF/service/*</exclude>
                        <exclude>*/target/**</exclude>
                        <exclude>*/*.iml</exclude>
                        <exclude>docs/**</exclude>
                        <exclude>localbin/**</exclude>
                        <exclude>conf/rmq-proxy.json</exclude>
                    </excludes>
                </configuration>
            </plugin>
            <plugin>
                <artifactId>maven-resources-plugin</artifactId>
                <version>${maven-resources-plugin.version}</version>
                <configuration>
                    <!-- We are not suppose to setup the customer resources here-->
                    <encoding>${project.build.sourceEncoding}</encoding>
                </configuration>
            </plugin>
            <plugin>
                <groupId>org.eluder.coveralls</groupId>
                <artifactId>coveralls-maven-plugin</artifactId>
                <version>${coveralls-maven-plugin.version}</version>
            </plugin>
            <plugin>
                <groupId>org.jacoco</groupId>
                <artifactId>jacoco-maven-plugin</artifactId>
                <version>${jacoco-maven-plugin.version}</version>
                <executions>
                    <execution>
                        <id>default-prepare-agent</id>
                        <goals>
                            <goal>prepare-agent</goal>
                        </goals>
                        <configuration>
                            <destFile>${project.build.directory}/jacoco.exec</destFile>
                        </configuration>
                    </execution>
                    <execution>
                        <id>default-prepare-agent-integration</id>
                        <phase>pre-integration-test</phase>
                        <goals>
                            <goal>prepare-agent-integration</goal>
                        </goals>
                        <configuration>
                            <destFile>${project.build.directory}/jacoco-it.exec</destFile>
                            <propertyName>failsafeArgLine</propertyName>
                        </configuration>
                    </execution>
                    <execution>
                        <id>default-report</id>
                        <goals>
                            <goal>report</goal>
                        </goals>
                    </execution>
                    <execution>
                        <id>default-report-integration</id>
                        <goals>
                            <goal>report-integration</goal>
                        </goals>
                    </execution>
                </executions>
            </plugin>
            <plugin>
                <artifactId>maven-surefire-plugin</artifactId>
                <version>${maven-surefire-plugin.version}</version>
                <configuration>
                    <skipAfterFailureCount>1</skipAfterFailureCount>
                    <forkCount>1</forkCount>
                    <reuseForks>true</reuseForks>
                    <excludes>
                        <exclude>**/IT*.java</exclude>
                    </excludes>
                </configuration>
            </plugin>
            <plugin>
                <groupId>org.codehaus.mojo</groupId>
                <artifactId>findbugs-maven-plugin</artifactId>
                <version>${findbugs-maven-plugin.version}</version>
            </plugin>
            <plugin>
                <groupId>org.sonarsource.scanner.maven</groupId>
                <artifactId>sonar-maven-plugin</artifactId>
                <version>${sonar-maven-plugin.version}</version>
            </plugin>
        </plugins>

        <pluginManagement>
            <plugins>
                <plugin>
                    <artifactId>maven-assembly-plugin</artifactId>
                    <version>${maven-assembly-plugin.version}</version>
                </plugin>
            </plugins>
        </pluginManagement>
    </build>

    <profiles>
        <profile>
            <id>jdk8</id>
            <activation>
                <jdk>[1.8,)</jdk>
            </activation>
            <!-- Disable doclint under JDK 8 -->
            <reporting>
                <plugins>
                    <plugin>
                        <artifactId>maven-javadoc-plugin</artifactId>
                        <version>${maven-javadoc-plugin.version}</version>
                        <configuration>
                            <additionalparam>-Xdoclint:none</additionalparam>
                        </configuration>
                    </plugin>
                </plugins>
            </reporting>
            <build>
                <plugins>
                    <plugin>
                        <artifactId>maven-javadoc-plugin</artifactId>
                        <version>${maven-javadoc-plugin.version}</version>
                        <configuration>
                            <additionalparam>-Xdoclint:none</additionalparam>
                        </configuration>
                    </plugin>
                </plugins>
            </build>
        </profile>
        <profile>
            <id>release-sign-artifacts</id>
            <activation>
                <property>
                    <name>performRelease</name>
                    <value>true</value>
                </property>
            </activation>
            <build>
                <plugins>
                    <plugin>
                        <artifactId>maven-gpg-plugin</artifactId>
                        <version>1.6</version>
                        <executions>
                            <execution>
                                <id>sign-artifacts</id>
                                <phase>verify</phase>
                                <goals>
                                    <goal>sign</goal>
                                </goals>
                            </execution>
                        </executions>
                    </plugin>
                </plugins>
            </build>
        </profile>
        <profile>
            <id>it-test</id>
            <build>
                <plugins>
                    <plugin>
                        <artifactId>maven-failsafe-plugin</artifactId>
                        <version>${maven-failsafe-plugin.version}</version>
                        <configuration>
                            <argLine>@{failsafeArgLine}</argLine>
                            <excludes>
                                <exclude>**/NormalMsgDelayIT.java</exclude>
                            </excludes>
                        </configuration>
                        <executions>
                            <execution>
                                <goals>
                                    <goal>integration-test</goal>
                                    <goal>verify</goal>
                                </goals>
                            </execution>
                        </executions>
                    </plugin>
                </plugins>
            </build>
        </profile>
        <profile>
            <id>sonar-apache</id>
            <properties>
                <!-- URL of the ASF SonarQube server -->
                <sonar.host.url>https://builds.apache.org/analysis</sonar.host.url>
            </properties>
        </profile>
    </profiles>

    <dependencyManagement>
        <dependencies>
            <dependency>
                <groupId>${project.groupId}</groupId>
                <artifactId>rocketmq-controller</artifactId>
                <version>${project.version}</version>
            </dependency>
            <dependency>
                <groupId>${project.groupId}</groupId>
                <artifactId>rocketmq-proto</artifactId>
                <version>${rocketmq-proto.version}</version>
            </dependency>
            <dependency>
                <groupId>${project.groupId}</groupId>
                <artifactId>rocketmq-client</artifactId>
                <version>${project.version}</version>
            </dependency>
            <dependency>
                <groupId>${project.groupId}</groupId>
                <artifactId>rocketmq-broker</artifactId>
                <version>${project.version}</version>
            </dependency>
            <dependency>
                <groupId>${project.groupId}</groupId>
                <artifactId>rocketmq-container</artifactId>
                <version>${project.version}</version>
            </dependency>
            <dependency>
                <groupId>${project.groupId}</groupId>
                <artifactId>rocketmq-common</artifactId>
                <version>${project.version}</version>
            </dependency>
            <dependency>
                <groupId>${project.groupId}</groupId>
                <artifactId>rocketmq-store</artifactId>
                <version>${project.version}</version>
            </dependency>
            <dependency>
                <groupId>${project.groupId}</groupId>
                <artifactId>rocketmq-namesrv</artifactId>
                <version>${project.version}</version>
            </dependency>
            <dependency>
                <groupId>${project.groupId}</groupId>
                <artifactId>rocketmq-tools</artifactId>
                <version>${project.version}</version>
            </dependency>
            <dependency>
                <groupId>${project.groupId}</groupId>
                <artifactId>rocketmq-remoting</artifactId>
                <version>${project.version}</version>
            </dependency>
            <dependency>
                <groupId>${project.groupId}</groupId>
                <artifactId>rocketmq-logging</artifactId>
                <version>${project.version}</version>
            </dependency>
            <dependency>
                <groupId>${project.groupId}</groupId>
                <artifactId>rocketmq-test</artifactId>
                <version>${project.version}</version>
            </dependency>
            <dependency>
                <groupId>${project.groupId}</groupId>
                <artifactId>rocketmq-srvutil</artifactId>
                <version>${project.version}</version>
            </dependency>
            <dependency>
                <groupId>org.apache.rocketmq</groupId>
                <artifactId>rocketmq-filter</artifactId>
                <version>${project.version}</version>
            </dependency>
            <dependency>
                <groupId>${project.groupId}</groupId>
                <artifactId>rocketmq-acl</artifactId>
                <version>${project.version}</version>
            </dependency>
            <dependency>
                <groupId>${project.groupId}</groupId>
                <artifactId>rocketmq-openmessaging</artifactId>
                <version>${project.version}</version>
            </dependency>
            <dependency>
                <groupId>${project.groupId}</groupId>
                <artifactId>rocketmq-example</artifactId>
                <version>${project.version}</version>
            </dependency>
            <dependency>
                <groupId>${project.groupId}</groupId>
                <artifactId>rocketmq-proxy</artifactId>
                <version>${project.version}</version>
            </dependency>
            <dependency>
                <groupId>io.openmessaging.storage</groupId>
                <artifactId>dledger</artifactId>
                <version>${dleger.version}</version>
            </dependency>
            <dependency>
                <groupId>org.slf4j</groupId>
                <artifactId>slf4j-api</artifactId>
                <version>${slf4j.version}</version>
            </dependency>
            <dependency>
                <groupId>ch.qos.logback</groupId>
                <artifactId>logback-classic</artifactId>
                <version>${logback.version}</version>
            </dependency>
            <dependency>
                <groupId>commons-cli</groupId>
                <artifactId>commons-cli</artifactId>
                <version>${commons-cli.version}</version>
            </dependency>
            <dependency>
                <groupId>io.netty</groupId>
                <artifactId>netty-all</artifactId>
                <version>${netty.version}</version>
            </dependency>
            <dependency>
                <groupId>org.bouncycastle</groupId>
                <artifactId>bcpkix-jdk15on</artifactId>
                <scope>runtime</scope>
                <type>jar</type>
                <version>${bcpkix-jdk15on.version}</version>
            </dependency>
            <dependency>
                <groupId>com.alibaba</groupId>
                <artifactId>fastjson</artifactId>
                <version>${fastjson.version}</version>
            </dependency>
            <dependency>
                <groupId>org.javassist</groupId>
                <artifactId>javassist</artifactId>
                <version>${javassist.version}</version>
            </dependency>
            <dependency>
                <groupId>net.java.dev.jna</groupId>
                <artifactId>jna</artifactId>
                <version>${jna.version}</version>
            </dependency>
            <dependency>
                <groupId>org.apache.commons</groupId>
                <artifactId>commons-lang3</artifactId>
                <version>${commons-lang3.version}</version>
            </dependency>
            <dependency>
                <groupId>commons-io</groupId>
                <artifactId>commons-io</artifactId>
                <version>${commons-io.version}</version>
            </dependency>
            <dependency>
                <groupId>com.google.guava</groupId>
                <artifactId>guava</artifactId>
                <version>${guava.version}</version>
            </dependency>
            <dependency>
                <groupId>com.googlecode.concurrentlinkedhashmap</groupId>
                <artifactId>concurrentlinkedhashmap-lru</artifactId>
                <version>${concurrentlinkedhashmap-lru.version}</version>
            </dependency>
            <dependency>
                <groupId>io.openmessaging</groupId>
                <artifactId>openmessaging-api</artifactId>
                <version>${openmessaging.version}</version>
            </dependency>
            <dependency>
                <groupId>log4j</groupId>
                <artifactId>log4j</artifactId>
                <version>${log4j.version}</version>
            </dependency>
            <dependency>
                <groupId>org.yaml</groupId>
                <artifactId>snakeyaml</artifactId>
                <version>${snakeyaml.version}</version>
            </dependency>
            <dependency>
                <groupId>commons-codec</groupId>
                <artifactId>commons-codec</artifactId>
                <version>${commons-codec.version}</version>
            </dependency>
            <dependency>
                <groupId>org.apache.logging.log4j</groupId>
                <artifactId>log4j-core</artifactId>
                <version>${logging-log4j.version}</version>
            </dependency>
            <dependency>
                <groupId>org.apache.logging.log4j</groupId>
                <artifactId>log4j-slf4j-impl</artifactId>
                <version>${logging-log4j.version}</version>
            </dependency>
            <dependency>
                <groupId>commons-validator</groupId>
                <artifactId>commons-validator</artifactId>
                <version>${commons-validator.version}</version>
            </dependency>
            <dependency>
                <groupId>com.github.luben</groupId>
                <artifactId>zstd-jni</artifactId>
                <version>${zstd-jni.version}</version>
            </dependency>
            <dependency>
                <groupId>org.lz4</groupId>
                <artifactId>lz4-java</artifactId>
                <version>${lz4-java.version}</version>
            </dependency>
            <dependency>
                <groupId>io.opentracing</groupId>
                <artifactId>opentracing-api</artifactId>
                <version>${opentracing.version}</version>
                <scope>provided</scope>
            </dependency>
            <dependency>
                <groupId>io.opentracing</groupId>
                <artifactId>opentracing-mock</artifactId>
                <version>${opentracing.version}</version>
                <scope>test</scope>
            </dependency>
            <dependency>
                <groupId>io.jaegertracing</groupId>
                <artifactId>jaeger-core</artifactId>
                <version>${jaeger.version}</version>
            </dependency>
            <dependency>
                <groupId>io.jaegertracing</groupId>
                <artifactId>jaeger-client</artifactId>
                <version>${jaeger.version}</version>
            </dependency>
            <dependency>
                <groupId>io.openmessaging.storage</groupId>
                <artifactId>dledger</artifactId>
                <version>${dleger.version}</version>
            </dependency>
            <dependency>
                <groupId>org.apache.tomcat</groupId>
                <artifactId>annotations-api</artifactId>
                <version>${annotations-api.version}</version>
            </dependency>
            <dependency>
                <groupId>junit</groupId>
                <artifactId>junit</artifactId>
                <version>${junit.version}</version>
                <scope>test</scope>
            </dependency>
            <dependency>
                <groupId>org.assertj</groupId>
                <artifactId>assertj-core</artifactId>
                <version>${assertj-core.version}</version>
                <scope>test</scope>
            </dependency>
            <dependency>
                <groupId>org.mockito</groupId>
                <artifactId>mockito-core</artifactId>
                <version>${mockito-core.version}</version>
                <scope>test</scope>
            </dependency>
            <dependency>
                <groupId>org.awaitility</groupId>
                <artifactId>awaitility</artifactId>
                <version>${awaitility.version}</version>
            </dependency>
            <dependency>
                <groupId>com.google.truth</groupId>
                <artifactId>truth</artifactId>
                <version>${truth.version}</version>
            </dependency>
<<<<<<< HEAD
            <!--only used in the test module-->
            <dependency>
                <groupId>org.reflections</groupId>
                <artifactId>reflections</artifactId>
                <version>${org.relection.version}</version>
=======
            <dependency>
                <groupId>io.grpc</groupId>
                <artifactId>grpc-netty-shaded</artifactId>
                <version>${grpc.version}</version>
            </dependency>
            <dependency>
                <groupId>io.grpc</groupId>
                <artifactId>grpc-protobuf</artifactId>
                <version>${grpc.version}</version>
            </dependency>
            <dependency>
                <groupId>io.grpc</groupId>
                <artifactId>grpc-stub</artifactId>
                <version>${grpc.version}</version>
            </dependency>
            <dependency>
                <groupId>io.grpc</groupId>
                <artifactId>grpc-services</artifactId>
                <version>${grpc.version}</version>
            </dependency>
            <dependency>
                <groupId>io.grpc</groupId>
                <artifactId>grpc-testing</artifactId>
                <version>${grpc.version}</version>
                <scope>test</scope>
            </dependency>
            <dependency>
                <groupId>com.google.protobuf</groupId>
                <artifactId>protobuf-java-util</artifactId>
                <version>${protobuf-java-util.version}</version>
            </dependency>
            <dependency>
                <groupId>com.conversantmedia</groupId>
                <artifactId>disruptor</artifactId>
                <version>${disruptor.version}</version>
>>>>>>> cd897e37
            </dependency>
        </dependencies>
    </dependencyManagement>

    <dependencies>
        <dependency>
            <groupId>junit</groupId>
            <artifactId>junit</artifactId>
            <version>${junit.version}</version>
            <scope>test</scope>
        </dependency>
        <dependency>
            <groupId>org.assertj</groupId>
            <artifactId>assertj-core</artifactId>
            <version>${assertj-core.version}</version>
            <scope>test</scope>
        </dependency>
        <dependency>
            <groupId>org.mockito</groupId>
            <artifactId>mockito-core</artifactId>
            <version>${mockito-core.version}</version>
            <scope>test</scope>
        </dependency>
        <dependency>
            <groupId>org.awaitility</groupId>
            <artifactId>awaitility</artifactId>
            <version>${awaitility.version}</version>
        </dependency>
    </dependencies>
</project><|MERGE_RESOLUTION|>--- conflicted
+++ resolved
@@ -123,15 +123,12 @@
         <dleger.version>0.2.7</dleger.version>
         <annotations-api.version>6.0.53</annotations-api.version>
         <extra-enforcer-rules.version>1.0-beta-4</extra-enforcer-rules.version>
-<<<<<<< HEAD
-        <org.relection.version>0.9.11</org.relection.version>
-=======
         <concurrentlinkedhashmap-lru.version>1.4.2</concurrentlinkedhashmap-lru.version>
         <rocketmq-proto.version>2.0.0</rocketmq-proto.version>
         <grpc.version>1.45.0</grpc.version>
         <protobuf-java-util.version>3.20.1</protobuf-java-util.version>
         <disruptor.version>1.2.10</disruptor.version>
->>>>>>> cd897e37
+        <org.relection.version>0.9.11</org.relection.version>
 
         <!-- Test dependencies -->
         <junit.version>4.13.2</junit.version>
@@ -750,13 +747,12 @@
                 <artifactId>truth</artifactId>
                 <version>${truth.version}</version>
             </dependency>
-<<<<<<< HEAD
             <!--only used in the test module-->
             <dependency>
                 <groupId>org.reflections</groupId>
                 <artifactId>reflections</artifactId>
                 <version>${org.relection.version}</version>
-=======
+            </dependency>
             <dependency>
                 <groupId>io.grpc</groupId>
                 <artifactId>grpc-netty-shaded</artifactId>
@@ -792,7 +788,6 @@
                 <groupId>com.conversantmedia</groupId>
                 <artifactId>disruptor</artifactId>
                 <version>${disruptor.version}</version>
->>>>>>> cd897e37
             </dependency>
         </dependencies>
     </dependencyManagement>
